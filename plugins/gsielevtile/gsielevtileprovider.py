# -*- coding: utf-8 -*-
"""
/***************************************************************************
 GSIElevTileProvider

   DEM provider that downloads GSI Tiles (elevation) from the web server of
 Geospatial Information Authority of Japan, and provides elevation data to
 Qgis2threejs. Based on GSIElevTileProvider.py of Simple WCS Server project.
                              -------------------
        begin                : 2015-05-22
        copyright            : (C) 2015 Minoru Akagi
        email                : akaginch@gmail.com
 ***************************************************************************/

/***************************************************************************
 *                                                                         *
 *   This program is free software; you can redistribute it and/or modify  *
 *   it under the terms of the GNU General Public License as published by  *
 *   the Free Software Foundation; either version 2 of the License, or     *
 *   (at your option) any later version.                                   *
 *                                                                         *
 ***************************************************************************/
"""
import math
import numpy
import struct

from qgis.PyQt.QtCore import QSettings
from qgis.core import Qgis, QgsCoordinateReferenceSystem, QgsCoordinateTransform, QgsPoint, QgsRectangle

try:
  from osgeo import gdal
except ImportError:
  import gdal

from .downloader import Downloader
from Qgis2threejs.qgis2threejstools import logMessage

TILE_SIZE = 256
TSIZE1 = 20037508.342789244
NODATA_VALUE = 0
ZMAX = 14


class GSIElevTileProvider:

  def __init__(self, dest_wkt):
    self.dest_wkt = dest_wkt

    # crs transformer, which aims to calculate bbox in EPSG:3857
    self.crs3857 = QgsCoordinateReferenceSystem(3857)
    self.dest_crs = QgsCoordinateReferenceSystem()
    if not self.dest_crs.createFromWkt(dest_wkt):
      logMessage("Failed to create CRS from WKT: {0}".format(dest_wkt))
    self.transform = QgsCoordinateTransform(self.dest_crs, self.crs3857)

    # approximate bbox of this data
    self.boundingbox = QgsRectangle(13667807, 2320477, 17230031, 5713298)

    self.downloader = Downloader()
<<<<<<< HEAD
    self.downloader.userAgent = "QGIS/{0} Qgis2threejs GSIElevTileProvider".format(Qgis.QGIS_VERSION)  # not written since QGIS 2.2
=======
    self.downloader.userAgent = "QGIS/{0} Qgis2threejs GSIElevTileProvider".format(QGis.QGIS_VERSION_INT)  # will be overwritten in QgsNetworkAccessManager::createRequest() since 2.2
>>>>>>> f5a129ad
    self.downloader.DEFAULT_CACHE_EXPIRATION = QSettings().value("/qgis/defaultTileExpiry", 24, type=int)

    self.driver = gdal.GetDriverByName("MEM")
    self.last_dataset = None

  def name(self):
    return "GSI Elevation Tile"

  def read(self, width, height, extent):
    # calculate bounding box in EPSG:3857
    geometry = extent.geometry()
    geometry.transform(self.transform)
    merc_rect = geometry.boundingBox()

    # if the bounding box doesn't intersect with the bounding box of this data, return a list filled with nodata value
    if not self.boundingbox.intersects(merc_rect):
      return [NODATA_VALUE] * width * height

    # get tiles
    over_smpl = 1
    segments_x = 1 if width == 1 else width - 1
    res = extent.width() / segments_x / over_smpl
    ds = self.getDataset(merc_rect.xMinimum(), merc_rect.yMinimum(), merc_rect.xMaximum(), merc_rect.yMaximum(), res)

    geotransform = extent.geotransform(width, height)
    return self._read(ds, width, height, geotransform)

  def readValue(self, x, y):
    """Get value at the position using 1px * 1px memory raster. The value is calculated using a tile of max zoom level"""
    # coordinate transformation into EPSG:3857
    pt = self.transform.transform(QgsPoint(x, y))

    # if the point is not within the bounding box of this data, return nodata value
    if not self.boundingbox.contains(pt):
      return NODATA_VALUE

    res = 0.1
    hres = res / 2
    ds = self.getDataset(pt.x() - hres, pt.y() - hres, pt.x() + hres, pt.y() + hres, res)

    geotransform = [x - hres, res, 0, y + hres, 0, -res]
    return self._read(ds, 1, 1, geotransform)[0]

  def _read(self, ds, width, height, geotransform):
    # create a memory dataset
    warped_ds = self.driver.Create("", width, height, 1, gdal.GDT_Float32)
    warped_ds.SetProjection(self.dest_wkt)
    warped_ds.SetGeoTransform(geotransform)

    # reproject image
    gdal.ReprojectImage(ds, warped_ds, None, None, gdal.GRA_Bilinear)

    # load values into an array
    band = warped_ds.GetRasterBand(1)
    fs = "f" * width * height
    return struct.unpack(fs, band.ReadRaster(0, 0, width, height, buf_type=gdal.GDT_Float32))

  def getDataset(self, xmin, ymin, xmax, ymax, mapUnitsPerPixel):
    # calculate zoom level
    mpp1 = TSIZE1 / TILE_SIZE
    zoom = int(math.ceil(math.log(mpp1 / mapUnitsPerPixel, 2) + 1))
    zoom = max(0, min(zoom, ZMAX))

    # calculate tile range (yOrigin is top)
    size = TSIZE1 / 2 ** (zoom - 1)
    matrixSize = 2 ** zoom
    ulx = max(0, int((xmin + TSIZE1) / size))
    uly = max(0, int((TSIZE1 - ymax) / size))
    lrx = min(int((xmax + TSIZE1) / size), matrixSize - 1)
    lry = min(int((TSIZE1 - ymin) / size), matrixSize - 1)

    cols = lrx - ulx + 1
    rows = lry - uly + 1

    # download count limit
    if cols * rows > 128:
      logMessage("Number of tiles to fetch is too large!")
      width = height = 1
      return self.driver.Create("", width, height, 1, gdal.GDT_Float32, [])

    if self.last_dataset and self.last_dataset[0] == [zoom, ulx, uly, lrx, lry]:    # if same as last tile set, return cached dataset
      return self.last_dataset[1]

    urltmpl = "http://cyberjapandata.gsi.go.jp/xyz/dem/{z}/{x}/{y}.txt"
    #urltmpl = "http://localhost/xyz/dem/{z}/{x}/{y}.txt"
    tiles = self.fetchFiles(urltmpl, zoom, ulx, uly, lrx, lry)

    # create a memory dataset
    width = cols * TILE_SIZE
    height = rows * TILE_SIZE
    res = size / TILE_SIZE
    geotransform = [ulx * size - TSIZE1, res, 0, TSIZE1 - uly * size, 0, -res]

    #mem_driver = gdal.GetDriverByName("GTiff")
    #ds = mem_driver.Create("D:/fetched_tile.tif", width, height, 1, gdal.GDT_Float32, [])

    ds = self.driver.Create("", width, height, 1, gdal.GDT_Float32, [])
    ds.SetProjection(str(self.crs3857.toWkt()))
    ds.SetGeoTransform(geotransform)

    band = ds.GetRasterBand(1)
    for i, tile in enumerate(tiles):
      if tile:
        col = i % cols
        row = i / cols
        band.WriteRaster(col * TILE_SIZE, row * TILE_SIZE, TILE_SIZE, TILE_SIZE, tile)

    ds.FlushCache()

    self.last_dataset = [[zoom, ulx, uly, lrx, lry], ds]   # cache dataset
    return ds

  def fetchFiles(self, urltmpl, zoom, xmin, ymin, xmax, ymax):
    downloadTimeout = 60

    urls = []
    for y in range(ymin, ymax + 1):
      for x in range(xmin, xmax + 1):
        urls.append(urltmpl.replace("{x}", str(x)).replace("{y}", str(y)).replace("{z}", str(zoom)))
    files = self.downloader.fetchFiles(urls, downloadTimeout)

    for url in urls:
      data = files[url]
      if data:
        yield numpy.fromstring(data.replace("e", str(NODATA_VALUE)).replace("\n", ","), dtype=numpy.float32, sep=",").tostring()   # to byte array
      else:
        array = numpy.empty(TILE_SIZE * TILE_SIZE, dtype=numpy.float32)
        array.fill(NODATA_VALUE)
        yield array.tostring()<|MERGE_RESOLUTION|>--- conflicted
+++ resolved
@@ -58,11 +58,7 @@
     self.boundingbox = QgsRectangle(13667807, 2320477, 17230031, 5713298)
 
     self.downloader = Downloader()
-<<<<<<< HEAD
-    self.downloader.userAgent = "QGIS/{0} Qgis2threejs GSIElevTileProvider".format(Qgis.QGIS_VERSION)  # not written since QGIS 2.2
-=======
     self.downloader.userAgent = "QGIS/{0} Qgis2threejs GSIElevTileProvider".format(QGis.QGIS_VERSION_INT)  # will be overwritten in QgsNetworkAccessManager::createRequest() since 2.2
->>>>>>> f5a129ad
     self.downloader.DEFAULT_CACHE_EXPIRATION = QSettings().value("/qgis/defaultTileExpiry", 24, type=int)
 
     self.driver = gdal.GetDriverByName("MEM")
