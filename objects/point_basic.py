--- conflicted
+++ resolved
@@ -62,12 +62,8 @@
     if r:
       writer.writeFeature({"m": mat, "pts": pts, "r": r})
     else:
-<<<<<<< HEAD
-      logMessage("Sphere with zero radius not exported")
-=======
       logMessage(u"Sphere with zero radius not exported")
       return False
->>>>>>> f5a129ad
   elif feat.prop.type_index in [1, 2]:  # Cylinder, Cone
     rb = float(vals[2]) * mapTo3d.multiplier
     rt = 0 if feat.prop.type_index == 2 else rb
