--- conflicted
+++ resolved
@@ -6,13 +6,8 @@
    <rect>
     <x>0</x>
     <y>0</y>
-<<<<<<< HEAD
-    <width>485</width>
-    <height>568</height>
-=======
     <width>522</width>
     <height>580</height>
->>>>>>> 3c09f4db
    </rect>
   </property>
   <property name="sizePolicy">
@@ -588,13 +583,8 @@
                  <rect>
                   <x>0</x>
                   <y>0</y>
-<<<<<<< HEAD
                   <width>238</width>
                   <height>396</height>
-=======
-                  <width>180</width>
-                  <height>113</height>
->>>>>>> 3c09f4db
                  </rect>
                 </property>
                 <layout class="QGridLayout" name="gridLayout_10">
